--- conflicted
+++ resolved
@@ -161,21 +161,6 @@
         features_multivariate = (gaussian_series + sine_series).stack(gaussian_series).stack(sine_series)
         target = sine_series
 
-<<<<<<< HEAD
-        features = TimeSeries.from_dataframe(features.pd_dataframe().rename({"0": "Value0", "1": "Value1"}, axis=1))
-        features_multivariate = TimeSeries.from_dataframe(features_multivariate.pd_dataframe().rename(
-            {"0": "Value0", "1": "Value1", "2": "Value2"}, axis=1))
-
-        # univariate feature test
-        score = LinearRegressionModel(lags=None, lags_covariates=[0, 1]).backtest(
-            series=target, covariates=features, start=pd.Timestamp("20000201"),
-            forecast_horizon=3, metric=r2_score, last_points_only=True)
-        self.assertGreater(score, 0.9)
-
-        # Using an int or float value for start
-        score = RandomForest(lags=12, lags_covariates=[0], random_state=0).backtest(
-            series=target, covariates=features, start=30,
-=======
         features = (
             features
             .with_columns_renamed(features.components, ["Value0", "Value1"])
@@ -196,18 +181,12 @@
         # Using an int or float value for start
         score = RandomForest(lags=12, lags_exog=[0], random_state=0).backtest(
             series=target, future_covariates=features, start=30,
->>>>>>> 97881b01
             forecast_horizon=3, metric=r2_score
         )
         self.assertGreater(score, 0.9)
 
-<<<<<<< HEAD
-        score = RandomForest(lags=12, lags_covariates=[0], random_state=0).backtest(
-            series=target, covariates=features, start=0.5,
-=======
         score = RandomForest(lags=12, lags_exog=[0], random_state=0).backtest(
             series=target, future_covariates=features, start=0.5,
->>>>>>> 97881b01
             forecast_horizon=3, metric=r2_score
         )
         self.assertGreater(score, 0.9)
@@ -226,25 +205,15 @@
         self.assertGreater(score, 0.95)
 
         # multivariate feature test
-<<<<<<< HEAD
-        score = RandomForest(lags=12, lags_covariates=[0, 1], random_state=0).backtest(
-            series=target, covariates=features_multivariate,
-=======
         score = RandomForest(lags=12, lags_exog=[0, 1], random_state=0).backtest(
             series=target, future_covariates=features_multivariate,
->>>>>>> 97881b01
             start=pd.Timestamp('20000201'), forecast_horizon=3, metric=r2_score
         )
         self.assertGreater(score, 0.94)
 
         # multivariate with stride
-<<<<<<< HEAD
-        score = RandomForest(lags=12, lags_covariates=[0], random_state=0).backtest(
-            series=target, covariates=features_multivariate,
-=======
         score = RandomForest(lags=12, lags_exog=[0], random_state=0).backtest(
             series=target, future_covariates=features_multivariate,
->>>>>>> 97881b01
             start=pd.Timestamp('20000201'), forecast_horizon=3, metric=r2_score,
             last_points_only=True, stride=3
         )
