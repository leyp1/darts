--- conflicted
+++ resolved
@@ -45,11 +45,6 @@
             transformed = self.plus_ten.transform(to_transform)
             self.assertEqual(transformed, expected_output)
 
-        # multiple time series
-        series_array = [self.zeroes, self.tens]
-        transformed = self.plus_ten.transform(series_array)
-        self.assertEqual(transformed, [self.tens, self.twenties])
-
     def test_invertible_mapper(self):
         test_cases = [
             (self.zeroes),
@@ -60,12 +55,6 @@
             transformed = self.plus_ten_invertible.transform(data)
             back = self.plus_ten_invertible.inverse_transform(transformed)
             self.assertEqual(back, data)
-
-        # multiple time series
-        series_array = [self.zeroes, self.tens]
-        transformed = self.plus_ten_invertible.transform(series_array)
-        back = self.plus_ten_invertible.inverse_transform(transformed)
-        self.assertEqual(back, series_array)
 
     def test_mapper_with_timestamp(self):
 
@@ -78,23 +67,7 @@
             transformed = self.subtract_month.transform(to_transform)
             self.assertEqual(transformed, expected_output)
 
-        # multiple time series
-        series_array = [self.lin_series, self.lin_series]
-        transformed = self.subtract_month.transform(series_array)
-        self.assertEqual(transformed, [self.zeroes, self.zeroes])
-
     def test_invertible_mapper_with_timestamp(self):
-<<<<<<< HEAD
-        transformed = self.subtract_month_invertible.transform(self.lin_series)
-        back = self.subtract_month_invertible.inverse_transform(transformed)
-        self.assertEqual(back, self.lin_series)
-
-        # multiple time series
-        series_array = [self.lin_series, self.lin_series]
-        transformed = self.subtract_month_invertible.transform(series_array)
-        back = self.subtract_month_invertible.inverse_transform(transformed)
-        self.assertEqual(back, series_array)
-=======
 
         test_cases = [
             (self.lin_series),
@@ -104,5 +77,4 @@
         for data in test_cases:
             transformed = self.subtract_month_invertible.transform(data)
             back = self.subtract_month_invertible.inverse_transform(transformed)
-            self.assertEqual(back, data)
->>>>>>> d8dac232
+            self.assertEqual(back, data)