--- conflicted
+++ resolved
@@ -11,16 +11,6 @@
 
 
 class SimpleInferenceDataset(TimeSeriesInferenceDataset):
-<<<<<<< HEAD
-    def __init__(
-        self,
-        series: Union[TimeSeries, Sequence[TimeSeries]],
-        covariates: Optional[Union[TimeSeries, Sequence[TimeSeries]]] = None,
-        n: int = 1,
-        input_chunk_length: int = 12,
-        output_chunk_length: int = 1,
-    ):
-=======
 
     def __init__(self,
                  series: Union[TimeSeries, Sequence[TimeSeries]],
@@ -29,7 +19,6 @@
                  input_chunk_length: int = 12,
                  output_chunk_length: int = 1,
                  model_is_recurrent: bool = False):
->>>>>>> 8c36269f
         """
         Creates a dataset from lists of target series and corresponding covariate series and emits
         3-tuples of (tgt_past, cov_past, cov_future), all `TimeSeries` instances.
@@ -67,19 +56,14 @@
             The length of the time series the model takes as input.
         output_chunk_length
             The length of the model predictions after one call to its `forward` function.
-<<<<<<< HEAD
-        """
-=======
+
         model_is_recurrent
             Boolean indicating whether the model that uses this dataset is recurrent or not.
     """
->>>>>>> 8c36269f
 
         super().__init__()
         self.series = [series] if isinstance(series, TimeSeries) else series
-        self.covariates = (
-            [covariates] if isinstance(covariates, TimeSeries) else covariates
-        )
+        self.covariates = [covariates] if isinstance(covariates, TimeSeries) else covariates
         self.n = n
         self.input_chunk_length = input_chunk_length
         self.output_chunk_length = output_chunk_length
@@ -88,27 +72,21 @@
         raise_if(model_is_recurrent and output_chunk_length != 1,
                  'Recurrent models require an `output_chunk_length == 1`.')
 
-        raise_if_not(
-            (self.covariates is None or len(self.series) == len(self.covariates)),
-            "The number of target series must be equal to the number of covariates.",
-        )
+        raise_if_not(self.covariates is None or len(self.series) == len(self.covariates),
+            "The number of target series must be equal to the number of covariates.",)
 
     def __len__(self):
         return len(self.series)
 
-    def __getitem__(
-        self, idx: int
-    ) -> Tuple[TimeSeries, Optional[TimeSeries], Optional[TimeSeries]]:
+    def __getitem__(self, idx: int) -> Tuple[TimeSeries, Optional[TimeSeries], Optional[TimeSeries]]:
 
         target_series = self.series[idx]
         covariate_series = None if self.covariates is None else self.covariates[idx]
 
-        raise_if_not(
-            len(target_series) >= self.input_chunk_length,
-            "All input series must have length >= `input_chunk_length` ({}).".format(
-                self.input_chunk_length
-            ),
-        )
+        raise_if_not(len(target_series) >= self.input_chunk_length,
+            f"All input series must have length >= `input_chunk_length` ({self.input_chunk_length}).")
+
+        # case in which we need only future covariates for prediction, e.g., regression model with lags_covariates = 0
         if self.input_chunk_length == 0:
             tgt_past = None
         else:
@@ -122,23 +100,16 @@
 
             # isolate past covariates and add them to array
             if covariate_series.end_time() >= first_pred_time:
-<<<<<<< HEAD
-                if covariate_series.start_time() == first_pred_time:
-                    # all covariates are future covariate
-                    cov_past = None
-                else:
-                    cov_past = covariate_series.drop_after(first_pred_time)
-=======
                 cov_past = covariate_series.drop_after(first_pred_time + int(self.model_is_recurrent)
                                                        * covariate_series.freq)
->>>>>>> 8c36269f
             else:
                 cov_past = covariate_series
-            cov_past = (
-                None
-                if cov_past is None or self.input_chunk_length == 0
-                else cov_past[-self.input_chunk_length :]
-            )
+
+            if self.input_chunk_length == 0:
+                cov_past = None
+
+            if cov_past is not None:
+                cov_past = cov_past[-self.input_chunk_length:]
 
             # check whether future covariates are required
             if self.n > self.output_chunk_length:
@@ -146,33 +117,15 @@
                 # check that enough future covariates are available
                 # block models need `n - output_chunk_length`
                 # recurrent models need `n`
-                last_required_future_covariate_ts = (
-<<<<<<< HEAD
-                    target_series.end_time()
-                    + (self.n - self.output_chunk_length) * target_series.freq()
-                )
-                raise_if_not(
-                    covariate_series.end_time() >= last_required_future_covariate_ts,
-                    "All covariates must be known `n - output_chunk_length` time steps into the future",
-                )
 
-                # isolate necessary future covariates and add them to array
-
-                if covariate_series.start_time() == first_pred_time:
-                    cov_future = covariate_series
-                else:
-                    cov_future = covariate_series.drop_before(
-                        first_pred_time - covariate_series.freq()
-                    )
-                cov_future = cov_future[: self.n - self.output_chunk_length]
-=======
-                    target_series.end_time() + (
+                last_required_future_covariate_ts = ( target_series.end_time() + (
                         self.n - self.output_chunk_length * (1 - int(self.model_is_recurrent)))
                     * target_series.freq
                 )
+
                 req_cov_string = 'n' if self.model_is_recurrent else 'n - output_chunk_length'
                 raise_if_not(covariate_series.end_time() >= last_required_future_covariate_ts,
-                             'All covariates must be known `{}` time steps into the future'.format(req_cov_string))
+                             f'All covariates must be known `{req_cov_string}` time steps into the future')
 
                 # isolate necessary future covariates and add them to array
                 cov_future = covariate_series.drop_before(first_pred_time - (1 - int(self.model_is_recurrent))
@@ -186,6 +139,5 @@
                 as well, and this applies to future covariates too. This translates to the different cutoff
                 points seen at the creation of `cov_past` and `cov_future`.
                 """
->>>>>>> 8c36269f
 
         return tgt_past, cov_past, cov_future