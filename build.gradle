buildscript {
    repositories {
        maven { url "https://plugins.gradle.org/m2/" }
        gradlePluginPortal()
    }
}

plugins {
    id "com.palantir.docker" version "0.26.0"
    id "com.palantir.docker-run" version "0.26.0"
}

// needed for palantir plugin
task build {
}

// docker & docker run
docker {
    name "unit8/darts"

    // ./gradlew dockerPushVersion will push image with tag ${version}
    // ${version} is property passed from command line during workflow
    tag "version", "unit8/darts:${version}"

    // ./gradlew dockerPushLatest will push image with tag 'latest'
    tag "latest", "unit8/darts:latest"

    dockerfile file("${project.rootDir}/Dockerfile")
    // needed files for docker and to build library
    files "README.md", "setup.py", "setup.cfg"
    copySpec.with {
        from(".") {
            include "examples/**"
            into "."
        }
        from(".") {
            include "darts/**"
            into "."
        }
        from(".") {
            include "requirements/**"
            into "."
        }
    }
}

dockerRun {
    name "unit8_darts"
    image "unit8/darts:latest"
    ports "8888:8888"
    daemonize false
    clean true
}

// setup requirements
task setupPip(type: Exec) {
    commandLine "python", "-m", "pip", "install", "--upgrade", "pip"
}

task installPipLatest {
    dependsOn setupPip
    doLast {
        exec {
            commandLine "pip", "install", "pip-tools"
        }
        exec {
            commandLine "pip-compile", "-o", "requirements-latest.txt"
        }
        exec {
            commandLine "pip", "install", "-r", "requirements-latest.txt"
        }
    }
}

void createPipInstallTask(String flavour) {
   String taskName = "pip_" + flavour;
   String taskArgument = "requirements/" + flavour + ".txt";
   task (taskName, type: Exec) {
      commandLine "pip", "install", "-q", "-r", taskArgument
   }
}

String[] flavours = ["core", "prophet", "pmdarima", "dev", "torch", "release"];

for(String flavour : flavours) {
    createPipInstallTask(flavour);
}

task installLocally(type:Exec) {
    commandLine "pip", "install", ".[all]"
}

task pipInstall() {
    doFirst {
        setupPip
    }
    dependsOn pip_core, pip_dev, pip_prophet, pip_pmdarima, pip_torch, pip_release
}

// Tests
void coverageTestSteps() {
    exec {
        commandLine "coverage", "run", "--source=darts/", "-m", "unittest"
    }
    exec {
        commandLine "coverage", "report", "-m", "--fail-under=80", "--omit=darts/tests*,*__init__.py"
    }
}

task lint(type: Exec) {
    dependsOn pip_dev
    commandLine "flake8", "--config=setup.cfg", "--exit-zero", "darts"
}

void createPipRelatedTask(String flavour) {
   String taskName = "unitTest_" + flavour;
   String taskArgument = "pip_" + flavour;
   task (taskName, type: Exec) {
        dependsOn(taskArgument)
        dependsOn pip_core
        dependsOn pip_dev
        commandLine "python", "-m", "unittest"
   }

   taskName = "test_" + flavour;
   String taskArgument1 = "unitTest_" + flavour;
   task (taskName) {
        dependsOn(taskArgument1)
        dependsOn lint
   }
}

flavours = ["core", "prophet", "pmdarima", "torch"];

for(String flavour : flavours) {
    createPipRelatedTask(flavour);
}

task unitTest_all(type: Exec) {
<<<<<<< HEAD
    dependsOn pip_core, pip_dev, pip_prophet, pip_pmdarima, pip_torch
=======
    dependsOn installPipLatest, pip_dev
    doFirst {
        installPipLatest
    }
>>>>>>> 8c36269f
    commandLine "python", "-m", "unittest"
}

task coverageTest_all() {
<<<<<<< HEAD
    dependsOn pip_core, pip_dev, pip_prophet, pip_pmdarima, pip_torch
=======
    dependsOn installPipLatest, pip_dev
    doFirst {
        installPipLatest
    }
>>>>>>> 8c36269f
    doLast {
        coverageTestSteps()
    }
}

task test_all() {
    dependsOn unitTest_all
    dependsOn coverageTest_all
    dependsOn lint
}

def exampleName=project.properties["exampleName"] ?: ""

task checkExample(type: Exec) {
    dependsOn pipInstall, installLocally
    workingDir "./examples"
    // exampleName must be passed with -PexampleName=FFT-examples.ipynb
    commandLine "papermill", exampleName, exampleName

    doFirst {
        exec {
            commandLine "jupyter", "nbextension", "enable", "--py", "widgetsnbextension"
        }
    }
}

// Documentation build
void docSteps() {
    exec {
        commandLine "make", "--directory", "./docs", "copy-examples"
    }
    exec {
        commandLine "make", "--directory", "./docs", "generate"
    }
    exec {
        commandLine "make", "--directory", "./docs", "readme"
    }
    exec {
        commandLine "make", "--directory", "./docs", "html"
    }
}

task cleanDocs(type: Exec) {
    commandLine "make", "--directory", "./docs", "clean"
}

task buildDocs() {
    dependsOn pip_core, pip_release, installLocally
    dependsOn cleanDocs
    doLast {
        docSteps()
    }
}<|MERGE_RESOLUTION|>--- conflicted
+++ resolved
@@ -137,26 +137,18 @@
 }
 
 task unitTest_all(type: Exec) {
-<<<<<<< HEAD
-    dependsOn pip_core, pip_dev, pip_prophet, pip_pmdarima, pip_torch
-=======
     dependsOn installPipLatest, pip_dev
     doFirst {
         installPipLatest
     }
->>>>>>> 8c36269f
     commandLine "python", "-m", "unittest"
 }
 
 task coverageTest_all() {
-<<<<<<< HEAD
-    dependsOn pip_core, pip_dev, pip_prophet, pip_pmdarima, pip_torch
-=======
     dependsOn installPipLatest, pip_dev
     doFirst {
         installPipLatest
     }
->>>>>>> 8c36269f
     doLast {
         coverageTestSteps()
     }
